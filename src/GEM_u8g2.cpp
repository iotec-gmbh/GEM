--- conflicted
+++ resolved
@@ -304,8 +304,8 @@
     case GEM_VAL_CHAR:
         printMenuItemValue((char*)menuItemTmp->linkedVariable);
       break;
-    case GEM_VAL_BOOLEAN:
-      if (*(boolean*)menuItemTmp->linkedVariable) {
+    case GEM_VAL_BOOL:
+      if (*(bool*)menuItemTmp->linkedVariable) {
         _u8g2.drawXBMP(_menuValuesLeftOffset, yDraw, checkboxChecked_width, checkboxChecked_height, checkboxChecked_bits);
       } else {
         _u8g2.drawXBMP(_menuValuesLeftOffset, yDraw, checkboxUnchecked_width, checkboxUnchecked_height, checkboxUnchecked_bits);
@@ -374,36 +374,6 @@
           case GEM_VAL_INTEGER:
           case GEM_VAL_BYTE:
           case GEM_VAL_CHAR:
-<<<<<<< HEAD
-=======
-            if (_editValueMode && menuItemTmp == _menuPageCurrent->getCurrentMenuItem()) {
-              printMenuItemValue(_valueString, 0, _editValueVirtualCursorPosition - _editValueCursorPosition);
-              drawEditValueCursor();
-            } else {
-              printMenuItemValue((char*)menuItemTmp->linkedVariable);
-            }
-            break;
-          case GEM_VAL_BOOL:
-            if (*(bool*)menuItemTmp->linkedVariable) {
-              _u8g2.drawXBMP(_menuValuesLeftOffset, yDraw, checkboxChecked_width, checkboxChecked_height, checkboxChecked_bits);
-            } else {
-              _u8g2.drawXBMP(_menuValuesLeftOffset, yDraw, checkboxUnchecked_width, checkboxUnchecked_height, checkboxUnchecked_bits);
-            }
-            break;
-          case GEM_VAL_SELECT:
-            {
-              GEMSelect* select = menuItemTmp->select;
-              if (_editValueMode && menuItemTmp == _menuPageCurrent->getCurrentMenuItem()) {
-                printMenuItemValue(select->getOptionNameByIndex(_valueSelectNum));
-                _u8g2.drawXBMP(_u8g2.getDisplayWidth() - 7, yDraw, selectArrows_width, selectArrows_height, selectArrows_bits);
-                drawEditValueCursor();
-              } else {
-                printMenuItemValue(select->getSelectedOptionName(menuItemTmp->linkedVariable));
-                _u8g2.drawXBMP(_u8g2.getDisplayWidth() - 7, yDraw, selectArrows_width, selectArrows_height, selectArrows_bits);
-              }
-            }
-            break;
->>>>>>> b6e84058
           #ifdef GEM_SUPPORT_FLOAT_EDIT
           case GEM_VAL_FLOAT:
           case GEM_VAL_DOUBLE:
@@ -412,7 +382,7 @@
               drawEditValueCursor();
             break;
           // draw item - there is no difference if in edit mode or not
-          case GEM_VAL_BOOLEAN:
+          case GEM_VAL_BOOL:
           case GEM_VAL_SELECT:
               printMenuItemValue(menuItemTmp, yDraw);
             break;
