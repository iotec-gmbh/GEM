/*
  GEM (a.k.a. Good Enough Menu) - Arduino library for creation of graphic multi-level menu with
  editable menu items, such as variables (supports int, byte, float, double, bool, char[17] data types)
  and option selects. User-defined callback function can be specified to invoke when menu item is saved.
  
  Supports buttons that can invoke user-defined actions and create action-specific
  context, which can have its own enter (setup) and exit callbacks as well as loop function.

  Supports AltSerialGraphicLCD library by Jon Green (http://www.jasspa.com/serialGLCD.html)
  and U8g2 library by olikraus (https://github.com/olikraus/U8g2_Arduino).

  For documentation visit:
  https://github.com/Spirik/GEM
  
  Copyright (c) 2018-2020 Alexander 'Spirik' Spiridonov

  This file is part of GEM library.

  This library is free software; you can redistribute it and/or
  modify it under the terms of the GNU Lesser General Public
  License as published by the Free Software Foundation; either
  version 3 of the License, or (at your option) any later version.
  
  This library is distributed in the hope that it will be useful,
  but WITHOUT ANY WARRANTY; without even the implied warranty of
  MERCHANTABILITY or FITNESS FOR A PARTICULAR PURPOSE. See the GNU
  Lesser General Public License for more details.
  
  You should have received a copy of the GNU Lesser General Public License
  along with this library.  If not, see <http://www.gnu.org/licenses/>.
*/

#include <Arduino.h>
#include "GEM.h"

#ifdef GEM_ENABLE_GLCD_VERSION

// AVR-based Arduinos have suppoort for dtostrf, others require manual inclusion,
// see https://github.com/plotly/arduino-api/issues/38#issuecomment-108987647;
// the same goes for itoa support on some non-AVR boards
#ifndef __AVR__
#include <avr/dtostrf.h>
#include <itoa.h>
#endif

// Macro constants (aliases) for IDs of sprites of UI elements used to draw menu
#define GEM_SPR_SELECT_ARROWS 0
#define GEM_SPR_ARROW_RIGHT 1
#define GEM_SPR_ARROW_LEFT 2
#define GEM_SPR_ARROW_BTN 3
#define GEM_SPR_CHECKBOX_UNCHECKED 4
#define GEM_SPR_CHECKBOX_CHECKED 5

// Macro constants (aliases) for some of the ASCII character codes
#define GEM_CHAR_CODE_9 57
#define GEM_CHAR_CODE_0 48
#define GEM_CHAR_CODE_MINUS 45
#define GEM_CHAR_CODE_DOT 46
#define GEM_CHAR_CODE_SPACE 32
#define GEM_CHAR_CODE_UNDERSCORE 95
#define GEM_CHAR_CODE_LINE 124
#define GEM_CHAR_CODE_TILDA 126

// Sprite of the default GEM _splash screen (GEM logo v1)
/*
static const uint8_t logo [] PROGMEM = {
  15, 15,
  0,0,0,128,192,96,48,24,140,196,228,252,252,248,0,0,
  0,31,57,56,60,62,59,59,51,55,39,63,31,0,0,0
};
*/

// Sprite of the default GEM _splash screen (GEM logo v2)
static const uint8_t logo [] PROGMEM = {
  20, 8,
  0, 65,65,65,73,72,0, 0, 73,73,73,73,65,0, 0, 127,0,12,0,127,0
};

// Sprites of the UI elements used to draw menu
static const uint8_t arrowRight [] PROGMEM = {
  6, 8,
  0,0,62,28,8,0
};
static const uint8_t arrowLeft [] PROGMEM = {
  6, 8,
  8,28,62,0,0,0
};
static const uint8_t arrowBtn [] PROGMEM = {
  6, 8,
  62,34,20,8,0,0
};
static const uint8_t checkboxUnchecked [] PROGMEM = {
  7, 8,
  126,66,66,66,66,126,0
};
static const uint8_t checkboxChecked [] PROGMEM = {
  7, 8,
  126,74,82,74,68,126,1
};
static const uint8_t selectArrows [] PROGMEM = {
  6, 8,
  0,20,54,20,0,0
};

GEM::GEM(GLCD& glcd_, byte menuPointerType_, byte menuItemsPerScreen_, byte menuItemHeight_, byte menuPageScreenTopOffset_, byte menuValuesLeftOffset_)
  : _glcd(glcd_)
  , _menuPointerType(menuPointerType_)
  , _menuItemsPerScreen(menuItemsPerScreen_)
  , _menuItemHeight(menuItemHeight_)
  , _menuPageScreenTopOffset(menuPageScreenTopOffset_)
  , _menuValuesLeftOffset(menuValuesLeftOffset_)
{
  _menuItemFontSize = _menuItemHeight >= 8 ? 0 : 1;
  _menuItemInsetOffset = (_menuItemHeight - _menuItemFont[_menuItemFontSize].height) / 2;
  _splash = logo;
  clearContext();
  _editValueMode = false;
  _editValueCursorPosition = 0;
  memset(_valueString, '\0', GEM_STR_LEN - 1);
  _valueSelectNum = -1;
}

//====================== INIT OPERATIONS

void GEM::setSplash(const uint8_t PROGMEM *sprite) {
  _splash = sprite;
}

void GEM::hideVersion(bool flag) {
  _enableVersion = !flag;
}

void GEM::init() {
  _glcd.loadSprite_P(GEM_SPR_ARROW_RIGHT, arrowRight);
  _glcd.loadSprite_P(GEM_SPR_ARROW_LEFT, arrowLeft);
  _glcd.loadSprite_P(GEM_SPR_ARROW_BTN, arrowBtn);
  _glcd.loadSprite_P(GEM_SPR_CHECKBOX_UNCHECKED, checkboxUnchecked);
  _glcd.loadSprite_P(GEM_SPR_CHECKBOX_CHECKED, checkboxChecked);
  _glcd.loadSprite_P(GEM_SPR_SELECT_ARROWS, selectArrows);
  
  _glcd.drawMode(GLCD_MODE_NORMAL);
  _glcd.fontMode(GLCD_MODE_NORMAL);
  _glcd.set(GLCD_ID_CRLF, 0);
  _glcd.set(GLCD_ID_SCROLL, 0);
  _glcd.clearScreen();
  
  _menuItemTitleLength = (_menuValuesLeftOffset - 5) / _menuItemFont[_menuItemFontSize].width;
  _menuItemValueLength = (_glcd.xdim - _menuValuesLeftOffset - 6) / _menuItemFont[_menuItemFontSize].width;
  _glcd.bitblt_P(_glcd.xdim/2-(pgm_read_byte(_splash)+1)/2, _glcd.ydim/2-(pgm_read_byte(_splash+1)+1)/2, GLCD_MODE_NORMAL, _splash);

  if (_enableVersion) {
    delay(500);
    _glcd.fontFace(1);
    _glcd.setY(_glcd.ydim - 6);
    if (_splash != logo) {
      _glcd.setX(_glcd.xdim - strlen(GEM_VER)*4 - 12);
      _glcd.putstr("GEM");
    } else {
      _glcd.setX(_glcd.xdim - strlen(GEM_VER)*4);
    }
    _glcd.putstr(GEM_VER);
    delay(500);
  } else {
    delay(1000);
  }
}

void GEM::reInit() {
  _glcd.drawMode(GLCD_MODE_NORMAL);
  _glcd.fontMode(GLCD_MODE_NORMAL);
  _glcd.set(GLCD_ID_CRLF, 0);
  _glcd.set(GLCD_ID_SCROLL, 0);
  _glcd.clearScreen();
}

void GEM::setMenuPageCurrent(GEMPage& menuPageCurrent) {
  _menuPageCurrent = &menuPageCurrent;
}

//====================== CONTEXT OPERATIONS

void GEM::clearContext() {
  context.loop = nullptr;
  context.enter = nullptr;
  context.exit = nullptr;
  context.allowExit = true;
}

//====================== DRAW OPERATIONS

void GEM::drawMenu() {
  _glcd.clearScreen();
  drawTitleBar();
  printMenuItems();
  drawMenuPointer();
  drawScrollbar();
}

void GEM::drawTitleBar() {
  _glcd.fontFace(1);
  _glcd.setXY(5,1);
  _glcd.putstr(_menuPageCurrent->title);
  _glcd.fontFace(_menuItemFontSize);
}

void GEM::printMenuItemString(char* str, byte num, byte startPos) {
  byte i = startPos;
  while (i < num + startPos && str[i] != '\0') {
    _glcd.put(str[i]);
    i++;
  }
}

void GEM::printMenuItemTitle(char* str, int offset) {
  printMenuItemString(str, _menuItemTitleLength + offset);
}

void GEM::printMenuItemValue(char* str, int offset, byte startPos) {
  printMenuItemString(str, _menuItemValueLength + offset, startPos);
}

void GEM::printMenuItemValue(GEMItem* menuItemTmp, byte yDraw){

  // check pointer
  if (NULL == menuItemTmp){
    return;
  }

  // print item value on screen - print conversion dependent on tpye
  switch (menuItemTmp->linkedType) {
    case GEM_VAL_INTEGER:
      itoa(*(int*)menuItemTmp->linkedVariable, _valueString, 10);
      printMenuItemValue(_valueString);
      break;
    case GEM_VAL_BYTE:
      itoa(*(byte*)menuItemTmp->linkedVariable, _valueString, 10);
      printMenuItemValue(_valueString);
      break;
    case GEM_VAL_CHAR:
      printMenuItemValue((char*)menuItemTmp->linkedVariable);
      break;
    case GEM_VAL_BOOLEAN:
      if (*(boolean*)menuItemTmp->linkedVariable) {
        _glcd.drawSprite(_menuValuesLeftOffset, yDraw, GEM_SPR_CHECKBOX_CHECKED, GLCD_MODE_NORMAL);
      } else {
        _glcd.drawSprite(_menuValuesLeftOffset, yDraw, GEM_SPR_CHECKBOX_UNCHECKED, GLCD_MODE_NORMAL);
      }
      break;
    case GEM_VAL_SELECT:
      {
        GEMSelect* select = menuItemTmp->select;
        printMenuItemValue(select->getSelectedOptionName(menuItemTmp->linkedVariable));
        _glcd.drawSprite(_glcd.xdim-7, yDraw, GEM_SPR_SELECT_ARROWS, GLCD_MODE_NORMAL);
      }
      break;
    #ifdef GEM_SUPPORT_FLOAT_EDIT
    case GEM_VAL_FLOAT:
      // sprintf(_valueString,"%.6f", *(float*)menuItemTmp->linkedVariable); // May work for non-AVR boards
      dtostrf(*(float*)menuItemTmp->linkedVariable, menuItemTmp->precision + 1, menuItemTmp->precision, _valueString);
      printMenuItemValue(_valueString);
      break;
    case GEM_VAL_DOUBLE:
      // sprintf(_valueString,"%.6f", *(double*)menuItemTmp->linkedVariable); // May work for non-AVR boards
      dtostrf(*(double*)menuItemTmp->linkedVariable, menuItemTmp->precision + 1, menuItemTmp->precision, _valueString);
      printMenuItemValue(_valueString);
      break;
    #endif
  }
  // ensure srting termination
  memset(_valueString, '\0', GEM_STR_LEN - 1);
}

void GEM::printMenuItemFull(char* str, int offset) {
  printMenuItemString(str, _menuItemTitleLength + _menuItemValueLength + offset);
}

byte GEM::getMenuItemInsetOffset(bool forSprite) {
  return _menuItemInsetOffset + (forSprite ? (_menuItemFontSize ? -1 : 0) : 0 ); // With additional offset for 6x8 sprites to compensate for smaller font size
}

byte GEM::getCurrentItemTopOffset(bool withInsetOffset, bool forSprite) {
  return (_menuPageCurrent->currentItemNum % _menuItemsPerScreen) * _menuItemHeight + _menuPageScreenTopOffset + (withInsetOffset ? getMenuItemInsetOffset(forSprite) : 0);
}

void GEM::printMenuItems() {
  byte currentPageScreenNum = _menuPageCurrent->currentItemNum / _menuItemsPerScreen;
  GEMItem* menuItemTmp = _menuPageCurrent->getMenuItem(currentPageScreenNum * _menuItemsPerScreen);
  byte y = _menuPageScreenTopOffset;
  byte i = 0;
  while (menuItemTmp != 0 && i < _menuItemsPerScreen) {
    _glcd.setY(y + getMenuItemInsetOffset());
    byte yDraw = y + getMenuItemInsetOffset(true);
    switch (menuItemTmp->type) {
      case GEM_ITEM_VAL:
        // print item title with edit symbol, if edit is enabled
        _glcd.setX(5);
        if (menuItemTmp->readonly) {
          printMenuItemTitle(menuItemTmp->title, -1);
          _glcd.putstr("^");
        } else {
          printMenuItemTitle(menuItemTmp->title);
        }
        // print item value
        _glcd.setX(_menuValuesLeftOffset);
<<<<<<< HEAD
        printMenuItemValue(menuItemTmp, yDraw);
=======
        switch (menuItemTmp->linkedType) {
          case GEM_VAL_INTEGER:
            itoa(*(int*)menuItemTmp->linkedVariable, _valueString, 10);
            printMenuItemValue(_valueString);
            break;
          case GEM_VAL_BYTE:
            itoa(*(byte*)menuItemTmp->linkedVariable, _valueString, 10);
            printMenuItemValue(_valueString);
            break;
          case GEM_VAL_CHAR:
            printMenuItemValue((char*)menuItemTmp->linkedVariable);
            break;
          case GEM_VAL_BOOL:
            if (*(bool*)menuItemTmp->linkedVariable) {
              _glcd.drawSprite(_menuValuesLeftOffset, yDraw, GEM_SPR_CHECKBOX_CHECKED, GLCD_MODE_NORMAL);
            } else {
              _glcd.drawSprite(_menuValuesLeftOffset, yDraw, GEM_SPR_CHECKBOX_UNCHECKED, GLCD_MODE_NORMAL);
            }
            break;
          case GEM_VAL_SELECT:
            {
              GEMSelect* select = menuItemTmp->select;
              printMenuItemValue(select->getSelectedOptionName(menuItemTmp->linkedVariable));
              _glcd.drawSprite(_glcd.xdim-7, yDraw, GEM_SPR_SELECT_ARROWS, GLCD_MODE_NORMAL);
            }
            break;
          #ifdef GEM_SUPPORT_FLOAT_EDIT
          case GEM_VAL_FLOAT:
            // sprintf(_valueString,"%.6f", *(float*)menuItemTmp->linkedVariable); // May work for non-AVR boards
            dtostrf(*(float*)menuItemTmp->linkedVariable, menuItemTmp->precision + 1, menuItemTmp->precision, _valueString);
            printMenuItemValue(_valueString);
            break;
          case GEM_VAL_DOUBLE:
            // sprintf(_valueString,"%.6f", *(double*)menuItemTmp->linkedVariable); // May work for non-AVR boards
            dtostrf(*(double*)menuItemTmp->linkedVariable, menuItemTmp->precision + 1, menuItemTmp->precision, _valueString);
            printMenuItemValue(_valueString);
            break;
          #endif
>>>>>>> b6e84058
        }
        break;
      case GEM_ITEM_LINK:
        _glcd.setX(5);
        if (menuItemTmp->readonly) {
          printMenuItemFull(menuItemTmp->title, -1);
          _glcd.putstr("^");
        } else {
          printMenuItemFull(menuItemTmp->title);
        }
        _glcd.drawSprite(_glcd.xdim-8, yDraw, GEM_SPR_ARROW_RIGHT, GLCD_MODE_NORMAL);
        break;
      case GEM_ITEM_BACK:
        _glcd.setX(11);
        _glcd.drawSprite(5, yDraw, GEM_SPR_ARROW_LEFT, GLCD_MODE_NORMAL);
        break;
      case GEM_ITEM_BUTTON:
        _glcd.setX(11);
        if (menuItemTmp->readonly) {
          printMenuItemFull(menuItemTmp->title, -1);
          _glcd.putstr("^");
        } else {
          printMenuItemFull(menuItemTmp->title);
        }
        _glcd.drawSprite(5, yDraw, GEM_SPR_ARROW_BTN, GLCD_MODE_NORMAL);
        break;
      case GEM_ITEM_LINKED_VAL:
        _glcd.setX(5);
        // print title
        printMenuItemTitle(menuItemTmp->title);

        // print value
        _glcd.setX(_menuValuesLeftOffset);
        printMenuItemValue(menuItemTmp, yDraw);

        // draw link arrow
        _glcd.drawSprite(_glcd.xdim-8, yDraw, GEM_SPR_ARROW_RIGHT, GLCD_MODE_NORMAL);
        break;

    }
    menuItemTmp = menuItemTmp->getMenuItemNext();
    y += _menuItemHeight;
    i++;
  }
}

void GEM::drawMenuPointer() {
  if (_menuPageCurrent->itemsCount > 0) {
    GEMItem* menuItemTmp = _menuPageCurrent->getCurrentMenuItem();
    int pointerPosition = getCurrentItemTopOffset(false);
    if (_menuPointerType == GEM_POINTER_DASH) {
      _glcd.eraseBox(0, _menuPageScreenTopOffset, 1, _glcd.ydim-1);
      if (menuItemTmp->readonly) {
        for (byte i = 0; i < (_menuItemHeight - 1) / 2; i++) {
          _glcd.drawPixel(0, pointerPosition + i * 2, GLCD_MODE_NORMAL);
          _glcd.drawPixel(1, pointerPosition + i * 2 + 1, GLCD_MODE_NORMAL);
        }
      } else {
        _glcd.drawBox(0, pointerPosition, 1, pointerPosition + _menuItemHeight - 2, GLCD_MODE_NORMAL);
      }
    } else {
      _glcd.drawMode(GLCD_MODE_XOR);
      _glcd.fillBox(0, pointerPosition-1, _glcd.xdim-3, pointerPosition + _menuItemHeight - 1);
      _glcd.drawMode(GLCD_MODE_NORMAL);
      if (menuItemTmp->readonly) {
        for (byte i = 0; i < (_menuItemHeight + 2) / 2; i++) {
          _glcd.drawPixel(0, pointerPosition + i * 2, GLCD_MODE_REVERSE);
          _glcd.drawPixel(1, pointerPosition + i * 2 - 1, GLCD_MODE_REVERSE);
        }
      }
    }
  }
}

void GEM::drawScrollbar() {
  byte screensCount = (_menuPageCurrent->itemsCount % _menuItemsPerScreen == 0) ? _menuPageCurrent->itemsCount / _menuItemsPerScreen : _menuPageCurrent->itemsCount / _menuItemsPerScreen + 1;
  if (screensCount > 1) {
    byte currentScreenNum = _menuPageCurrent->currentItemNum / _menuItemsPerScreen;
    byte scrollbarHeight = (_glcd.ydim - _menuPageScreenTopOffset) / screensCount;
    byte scrollbarPosition = currentScreenNum * scrollbarHeight + _menuPageScreenTopOffset;
    _glcd.drawLine(_glcd.xdim-1, scrollbarPosition, _glcd.xdim-1, scrollbarPosition + scrollbarHeight-1, GLCD_MODE_NORMAL);
  }
}

//====================== MENU ITEMS NAVIGATION

void GEM::nextMenuItem() {
  if (_menuPointerType != GEM_POINTER_DASH) {
    drawMenuPointer();
  }
  if (_menuPageCurrent->currentItemNum == _menuPageCurrent->itemsCount-1) {
    _menuPageCurrent->currentItemNum = 0;
  } else {
    _menuPageCurrent->currentItemNum++;
  }
  bool redrawMenu = (_menuPageCurrent->itemsCount > 1 && _menuPageCurrent->currentItemNum % _menuItemsPerScreen == 0);
  if (redrawMenu) {
    drawMenu();
  } else {
    drawMenuPointer();
  }
}

void GEM::prevMenuItem() {
  if (_menuPointerType != GEM_POINTER_DASH) {
    drawMenuPointer();
  }
  bool redrawMenu = (_menuPageCurrent->itemsCount > 1 && _menuPageCurrent->currentItemNum % _menuItemsPerScreen == 0);
  if (_menuPageCurrent->currentItemNum == 0) {
    _menuPageCurrent->currentItemNum = _menuPageCurrent->itemsCount-1;
  } else {
    _menuPageCurrent->currentItemNum--;
  }
  if (redrawMenu) {
    drawMenu();
  } else {
    drawMenuPointer();
  }
}

void GEM::menuItemSelect() {
  GEMItem* menuItemTmp = _menuPageCurrent->getCurrentMenuItem();
  switch (menuItemTmp->type) {
    case GEM_ITEM_VAL:
      if (!menuItemTmp->readonly) {
        enterEditValueMode();
      }
      break;
    case GEM_ITEM_LINK:
      if (!menuItemTmp->readonly) {
        _menuPageCurrent = menuItemTmp->linkedPage;
        drawMenu();
      }
      break;
    case GEM_ITEM_BACK:
      _menuPageCurrent->currentItemNum = (_menuPageCurrent->itemsCount > 1) ? 1 : 0;
      _menuPageCurrent = menuItemTmp->linkedPage;
      drawMenu();
      break;
    case GEM_ITEM_BUTTON:
      if (!menuItemTmp->readonly) {
        menuItemTmp->buttonAction();
      }
      break;
    case GEM_ITEM_LINK:
      if (menuItemTmp->linkedPage != NULL) {
        _menuPageCurrent = menuItemTmp->linkedPage;
        drawMenu();
      }
      break;
  }
}

//====================== VALUE EDIT

void GEM::enterEditValueMode() {
  _editValueMode = true;
  
  GEMItem* menuItemTmp = _menuPageCurrent->getCurrentMenuItem();
  if (_menuPointerType != GEM_POINTER_DASH) {
    drawMenuPointer();
  }
  _editValueType = menuItemTmp->linkedType;
  switch (_editValueType) {
    case GEM_VAL_INTEGER:
      itoa(*(int*)menuItemTmp->linkedVariable, _valueString, 10);
      _editValueLength = 6;
      initEditValueCursor();
      break;
    case GEM_VAL_BYTE:
      itoa(*(byte*)menuItemTmp->linkedVariable, _valueString, 10);
      _editValueLength = 3;
      initEditValueCursor();
      break;
    case GEM_VAL_CHAR:
      strcpy(_valueString, (char*)menuItemTmp->linkedVariable);
      _editValueLength = GEM_STR_LEN - 1;
      initEditValueCursor();
      break;
    case GEM_VAL_BOOL:
      checkboxToggle();
      break;
    case GEM_VAL_SELECT:
      {
        GEMSelect* select = menuItemTmp->select;
        _valueSelectNum = select->getSelectedOptionNum(menuItemTmp->linkedVariable);
        initEditValueCursor();
      }
      break;
    #ifdef GEM_SUPPORT_FLOAT_EDIT
    case GEM_VAL_FLOAT:
      // sprintf(_valueString,"%.6f", *(float*)menuItemTmp->linkedVariable); // May work for non-AVR boards
      dtostrf(*(float*)menuItemTmp->linkedVariable, menuItemTmp->precision + 1, menuItemTmp->precision, _valueString);
      _editValueLength = GEM_STR_LEN - 1;
      initEditValueCursor();
      break;
    case GEM_VAL_DOUBLE:
      // sprintf(_valueString,"%.6f", *(double*)menuItemTmp->linkedVariable); // May work for non-AVR boards
      dtostrf(*(double*)menuItemTmp->linkedVariable, menuItemTmp->precision + 1, menuItemTmp->precision, _valueString);
      _editValueLength = GEM_STR_LEN - 1;
      initEditValueCursor();
      break;
    #endif
  }
}

void GEM::checkboxToggle() {
  GEMItem* menuItemTmp = _menuPageCurrent->getCurrentMenuItem();
  int topOffset = getCurrentItemTopOffset(true, true);
  bool checkboxValue = *(bool*)menuItemTmp->linkedVariable;
  *(bool*)menuItemTmp->linkedVariable = !checkboxValue;
  if (menuItemTmp->saveAction != nullptr) {
    menuItemTmp->saveAction();
    exitEditValue();
  } else {
    if (!checkboxValue) {
      _glcd.drawSprite(_menuValuesLeftOffset, topOffset, GEM_SPR_CHECKBOX_CHECKED, GLCD_MODE_NORMAL);
    } else {
      _glcd.drawSprite(_menuValuesLeftOffset, topOffset, GEM_SPR_CHECKBOX_UNCHECKED, GLCD_MODE_NORMAL);
    }
    if (_menuPointerType != GEM_POINTER_DASH) {
      drawMenuPointer();
    }
    _editValueMode = false;
  }
}

void GEM::clearValueVisibleRange() {
  int pointerPosition = getCurrentItemTopOffset(false);
  byte cursorLeftOffset = _menuValuesLeftOffset;
  _glcd.fillBox(cursorLeftOffset - 1, pointerPosition - 1, _glcd.xdim - 3, pointerPosition + _menuItemHeight - 1, 0x00);
  _glcd.setX(_menuValuesLeftOffset);
  _glcd.setY(getCurrentItemTopOffset());
}

void GEM::initEditValueCursor() {
  _editValueCursorPosition = 0;
  _editValueVirtualCursorPosition = 0;
  drawEditValueCursor();
}

void GEM::nextEditValueCursorPosition() {
  drawEditValueCursor();
  if ((_editValueCursorPosition != _menuItemValueLength - 1) && (_editValueCursorPosition != _editValueLength - 1) && (_valueString[_editValueCursorPosition] != '\0')) {
    _editValueCursorPosition++;
  }
  if ((_editValueVirtualCursorPosition != _editValueLength - 1) && (_valueString[_editValueVirtualCursorPosition] != '\0')) {
    _editValueVirtualCursorPosition++;
    if (_editValueCursorPosition == _menuItemValueLength - 1) {
      clearValueVisibleRange();
      printMenuItemValue(_valueString, 0, _editValueVirtualCursorPosition - _editValueCursorPosition);
    }
  }
  drawEditValueCursor();
}

void GEM::prevEditValueCursorPosition() {
  drawEditValueCursor();
  if (_editValueCursorPosition != 0) {
    _editValueCursorPosition--;
  }
  if (_editValueVirtualCursorPosition != 0) {
    _editValueVirtualCursorPosition--;
    if (_editValueCursorPosition == 0) {
      clearValueVisibleRange();
      printMenuItemValue(_valueString, 0, _editValueVirtualCursorPosition);
    }
  }
  drawEditValueCursor();
}

void GEM::drawEditValueCursor() {
  int pointerPosition = getCurrentItemTopOffset(false);
  byte cursorLeftOffset = _menuValuesLeftOffset + _editValueCursorPosition * _menuItemFont[_menuItemFontSize].width;
  _glcd.drawMode(GLCD_MODE_XOR);
  if (_editValueType == GEM_VAL_SELECT) {
    _glcd.fillBox(cursorLeftOffset - 1, pointerPosition - 1, _glcd.xdim - 3, pointerPosition + _menuItemHeight - 1);
  } else {
    _glcd.fillBox(cursorLeftOffset - 1, pointerPosition - 1, cursorLeftOffset + _menuItemFont[_menuItemFontSize].width - 1, pointerPosition + _menuItemHeight - 1);
  }
  _glcd.drawMode(GLCD_MODE_NORMAL);
}

void GEM::nextEditValueDigit() {
  char chr = _valueString[_editValueVirtualCursorPosition];
  byte code = (byte)chr;
  if (_editValueType == GEM_VAL_CHAR) {
    switch (code) {
      case 0:
        code = GEM_CHAR_CODE_SPACE;
        break;
      case GEM_CHAR_CODE_TILDA:
        code = GEM_CHAR_CODE_SPACE;
        break;
      case GEM_CHAR_CODE_LINE - 1:
        code = GEM_CHAR_CODE_LINE + 1;
        break;
      default:
        code++;
        break;
    }
  } else {
    switch (code) {
      case 0:
        code = GEM_CHAR_CODE_0;
        break;
      case GEM_CHAR_CODE_9:
        code = (_editValueCursorPosition == 0 && (_editValueType == GEM_VAL_INTEGER || _editValueType == GEM_VAL_FLOAT || _editValueType == GEM_VAL_DOUBLE)) ? GEM_CHAR_CODE_MINUS : GEM_CHAR_CODE_SPACE;
        break;
      case GEM_CHAR_CODE_MINUS:
        code = GEM_CHAR_CODE_SPACE;
        break;
      case GEM_CHAR_CODE_SPACE:
        code = (_editValueCursorPosition != 0 && (_editValueType == GEM_VAL_FLOAT || _editValueType == GEM_VAL_DOUBLE)) ? GEM_CHAR_CODE_DOT : GEM_CHAR_CODE_0;
        break;
      case GEM_CHAR_CODE_DOT:
        code = GEM_CHAR_CODE_0;
        break;
      default:
        code++;
        break;
    }
  }
  drawEditValueDigit(code);
}

void GEM::prevEditValueDigit() {
  char chr = _valueString[_editValueVirtualCursorPosition];
  byte code = (byte)chr;
  if (_editValueType == GEM_VAL_CHAR) {
    switch (code) {
      case 0:
        code = GEM_CHAR_CODE_TILDA;
        break;
      case GEM_CHAR_CODE_SPACE:
        code = GEM_CHAR_CODE_TILDA;
        break;
      case GEM_CHAR_CODE_LINE + 1:
        code = GEM_CHAR_CODE_LINE - 1;
        break;
      default:
        code--;
        break;
    }
  } else {
    switch (code) {
      case 0:
        code = (_editValueCursorPosition == 0 && (_editValueType == GEM_VAL_INTEGER || _editValueType == GEM_VAL_FLOAT || _editValueType == GEM_VAL_DOUBLE)) ? GEM_CHAR_CODE_MINUS : GEM_CHAR_CODE_9;
        break;
      case GEM_CHAR_CODE_MINUS:
        code = GEM_CHAR_CODE_9;
        break;
      case GEM_CHAR_CODE_0:
        code = (_editValueCursorPosition != 0 && (_editValueType == GEM_VAL_FLOAT || _editValueType == GEM_VAL_DOUBLE)) ? GEM_CHAR_CODE_DOT : GEM_CHAR_CODE_SPACE;
        break;
      case GEM_CHAR_CODE_SPACE:
        code = (_editValueCursorPosition == 0 && (_editValueType == GEM_VAL_INTEGER || _editValueType == GEM_VAL_FLOAT || _editValueType == GEM_VAL_DOUBLE)) ? GEM_CHAR_CODE_MINUS : GEM_CHAR_CODE_9;
        break;
      case GEM_CHAR_CODE_DOT:
        code = GEM_CHAR_CODE_SPACE;
        break;
      default:
        code--;
        break;
    }
  }
  drawEditValueDigit(code);
}

void GEM::drawEditValueDigit(byte code) {
  char chrNew = (char)code;
  _valueString[_editValueVirtualCursorPosition] = chrNew;
  drawEditValueCursor();
  _glcd.setX(_menuValuesLeftOffset + _editValueCursorPosition * _menuItemFont[_menuItemFontSize].width);
  int pointerPosition = getCurrentItemTopOffset();
  _glcd.setY(pointerPosition);
  _glcd.put(code);
  drawEditValueCursor();
}

void GEM::nextEditValueSelect() {
  GEMItem* menuItemTmp = _menuPageCurrent->getCurrentMenuItem();
  GEMSelect* select = menuItemTmp->select;
  if (_valueSelectNum+1 < select->getLength()) {
    _valueSelectNum++;
  }
  drawEditValueSelect();
}

void GEM::prevEditValueSelect() {
  GEMItem* menuItemTmp = _menuPageCurrent->getCurrentMenuItem();
  GEMSelect* select = menuItemTmp->select;
  if (_valueSelectNum > 0) {
    _valueSelectNum--;
  }
  drawEditValueSelect();
}

void GEM::drawEditValueSelect() {
  GEMItem* menuItemTmp = _menuPageCurrent->getCurrentMenuItem();
  GEMSelect* select = menuItemTmp->select;
  clearValueVisibleRange();
  printMenuItemValue(select->getOptionNameByIndex(_valueSelectNum));
  _glcd.drawSprite(_glcd.xdim - 7, getCurrentItemTopOffset(true, true), GEM_SPR_SELECT_ARROWS, GLCD_MODE_NORMAL);
  drawEditValueCursor();
}

void GEM::saveEditValue() {
  GEMItem* menuItemTmp = _menuPageCurrent->getCurrentMenuItem();
  void* temp;
  switch (menuItemTmp->linkedType) {
    case GEM_VAL_INTEGER:
      *(int*)menuItemTmp->linkedVariable = atoi(_valueString);
      break;
    case GEM_VAL_BYTE:
      *(byte*)menuItemTmp->linkedVariable = atoi(_valueString);
      break;
    case GEM_VAL_CHAR:
      strcpy((char*)menuItemTmp->linkedVariable, trimString(_valueString)); // Potential overflow if string length is not defined
      break;
    case GEM_VAL_SELECT:
      {
        GEMSelect* select = menuItemTmp->select;
        select->setValue(menuItemTmp->linkedVariable, _valueSelectNum);
      }
      break;
    #ifdef GEM_SUPPORT_FLOAT_EDIT
    case GEM_VAL_FLOAT:
      *(float*)menuItemTmp->linkedVariable = atof(_valueString);
      break;
    case GEM_VAL_DOUBLE:
      *(double*)menuItemTmp->linkedVariable = atof(_valueString);
      break;
    #endif
  }
  if (menuItemTmp->saveAction != nullptr) {
    menuItemTmp->saveAction();
  }
  exitEditValue();
}

void GEM::cancelEditValue() {
  exitEditValue();
}

void GEM::exitEditValue() {
  memset(_valueString, '\0', GEM_STR_LEN - 1);
  _valueSelectNum = -1;
  _editValueMode = false;
  drawEditValueCursor();
  drawMenu();
}

// Trim leading/trailing whitespaces
// Author: Adam Rosenfield, https://stackoverflow.com/a/122721
char* GEM::trimString(char* str) {
  char *end;

  // Trim leading space
  while(isspace((unsigned char)*str)) str++;

  if(*str == 0)  // All spaces?
    return str;

  // Trim trailing space
  end = str + strlen(str) - 1;
  while(end > str && isspace((unsigned char)*end)) end--;

  // Write new null terminator
  *(end+1) = 0;
  
  return str;
}

//====================== KEY DETECTION

bool GEM::readyForKey() {
  if ( (context.loop == nullptr) ||
      ((context.loop != nullptr) && (context.allowExit)) ) {
    return true;
  } else {
    registerKeyPress(GEM_KEY_NONE);
    return false;
  }

}

void GEM::registerKeyPress(byte keyCode) {
  _currentKey = keyCode;
  dispatchKeyPress();
}

void GEM::dispatchKeyPress() {

  if (context.loop != nullptr) {
    if ((context.allowExit) && (_currentKey == GEM_KEY_CANCEL)) {
      if (context.exit != nullptr) {
        context.exit();
      } else {
        reInit();
        drawMenu();
        clearContext();
      }
    } else {
      context.loop();
    }
  } else {
  
    if (_editValueMode) {
      switch (_currentKey) {
        case GEM_KEY_UP:
          if (_editValueType == GEM_VAL_SELECT) {
            prevEditValueSelect();
          } else {
            nextEditValueDigit();
          }
          break;
        case GEM_KEY_RIGHT:
          if (_editValueType != GEM_VAL_SELECT) {
            nextEditValueCursorPosition();
          }
          break;
        case GEM_KEY_DOWN:
          if (_editValueType == GEM_VAL_SELECT) {
            nextEditValueSelect();
          } else {
            prevEditValueDigit();
          }
          break;
        case GEM_KEY_LEFT:
          if (_editValueType != GEM_VAL_SELECT) {
            prevEditValueCursorPosition();
          }
          break;
        case GEM_KEY_CANCEL:
          cancelEditValue();
          break;
        case GEM_KEY_OK:
          saveEditValue();
          break;
      }
    } else {
      switch (_currentKey) {
        case GEM_KEY_UP:
          prevMenuItem();
          break;
        case GEM_KEY_RIGHT:
          if (_menuPageCurrent->getCurrentMenuItem()->type == GEM_ITEM_LINK ||
              _menuPageCurrent->getCurrentMenuItem()->type == GEM_ITEM_BUTTON) {
            menuItemSelect();
          }
          break;
        case GEM_KEY_DOWN:
          nextMenuItem();
          break;
        case GEM_KEY_LEFT:
          if (_menuPageCurrent->getCurrentMenuItem()->type == GEM_ITEM_BACK) {
            menuItemSelect();
          }
          break;
        case GEM_KEY_CANCEL:
          if (_menuPageCurrent->getMenuItem(0)->type == GEM_ITEM_BACK) {
            _menuPageCurrent->currentItemNum = 0;
            menuItemSelect();
          } else if (_menuPageCurrent->exitAction != nullptr) {
            _menuPageCurrent->currentItemNum = 0;
            _menuPageCurrent->exitAction();
          }
          break;
        case GEM_KEY_OK:
          menuItemSelect();
          break;
      }
    }

  }
}

#endif<|MERGE_RESOLUTION|>--- conflicted
+++ resolved
@@ -239,8 +239,8 @@
     case GEM_VAL_CHAR:
       printMenuItemValue((char*)menuItemTmp->linkedVariable);
       break;
-    case GEM_VAL_BOOLEAN:
-      if (*(boolean*)menuItemTmp->linkedVariable) {
+    case GEM_VAL_BOOL:
+      if (*(bool*)menuItemTmp->linkedVariable) {
         _glcd.drawSprite(_menuValuesLeftOffset, yDraw, GEM_SPR_CHECKBOX_CHECKED, GLCD_MODE_NORMAL);
       } else {
         _glcd.drawSprite(_menuValuesLeftOffset, yDraw, GEM_SPR_CHECKBOX_UNCHECKED, GLCD_MODE_NORMAL);
@@ -302,48 +302,7 @@
         }
         // print item value
         _glcd.setX(_menuValuesLeftOffset);
-<<<<<<< HEAD
         printMenuItemValue(menuItemTmp, yDraw);
-=======
-        switch (menuItemTmp->linkedType) {
-          case GEM_VAL_INTEGER:
-            itoa(*(int*)menuItemTmp->linkedVariable, _valueString, 10);
-            printMenuItemValue(_valueString);
-            break;
-          case GEM_VAL_BYTE:
-            itoa(*(byte*)menuItemTmp->linkedVariable, _valueString, 10);
-            printMenuItemValue(_valueString);
-            break;
-          case GEM_VAL_CHAR:
-            printMenuItemValue((char*)menuItemTmp->linkedVariable);
-            break;
-          case GEM_VAL_BOOL:
-            if (*(bool*)menuItemTmp->linkedVariable) {
-              _glcd.drawSprite(_menuValuesLeftOffset, yDraw, GEM_SPR_CHECKBOX_CHECKED, GLCD_MODE_NORMAL);
-            } else {
-              _glcd.drawSprite(_menuValuesLeftOffset, yDraw, GEM_SPR_CHECKBOX_UNCHECKED, GLCD_MODE_NORMAL);
-            }
-            break;
-          case GEM_VAL_SELECT:
-            {
-              GEMSelect* select = menuItemTmp->select;
-              printMenuItemValue(select->getSelectedOptionName(menuItemTmp->linkedVariable));
-              _glcd.drawSprite(_glcd.xdim-7, yDraw, GEM_SPR_SELECT_ARROWS, GLCD_MODE_NORMAL);
-            }
-            break;
-          #ifdef GEM_SUPPORT_FLOAT_EDIT
-          case GEM_VAL_FLOAT:
-            // sprintf(_valueString,"%.6f", *(float*)menuItemTmp->linkedVariable); // May work for non-AVR boards
-            dtostrf(*(float*)menuItemTmp->linkedVariable, menuItemTmp->precision + 1, menuItemTmp->precision, _valueString);
-            printMenuItemValue(_valueString);
-            break;
-          case GEM_VAL_DOUBLE:
-            // sprintf(_valueString,"%.6f", *(double*)menuItemTmp->linkedVariable); // May work for non-AVR boards
-            dtostrf(*(double*)menuItemTmp->linkedVariable, menuItemTmp->precision + 1, menuItemTmp->precision, _valueString);
-            printMenuItemValue(_valueString);
-            break;
-          #endif
->>>>>>> b6e84058
         }
         break;
       case GEM_ITEM_LINK:
